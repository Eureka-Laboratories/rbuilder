--- conflicted
+++ resolved
@@ -6,12 +6,8 @@
     building::{BlockBuildingContext, BlockOrders, BuiltBlockTrace, SimulatedOrderSink, Sorting},
     live_builder::{payload_events::MevBoostSlotData, simulation::SimulatedOrderCommand},
     primitives::{AccountNonce, OrderId, SimulatedOrder},
-<<<<<<< HEAD
     provider::StateProviderFactory,
-    utils::NonceCache,
-=======
     utils::{is_provider_factory_health_error, NonceCache},
->>>>>>> b84a0d19
 };
 use ahash::HashSet;
 use alloy_primitives::{Address, B256};
@@ -37,13 +33,8 @@
 }
 
 #[derive(Debug)]
-<<<<<<< HEAD
-pub struct LiveBuilderInput<Provider, SinkType: BlockBuildingSink> {
-    pub provider_factory: Provider,
-=======
 pub struct LiveBuilderInput<DB: Database> {
     pub provider_factory: ProviderFactory<DB>,
->>>>>>> b84a0d19
     pub root_hash_task_pool: BlockingTaskPool,
     pub ctx: BlockBuildingContext,
     pub input: broadcast::Receiver<SimulatedOrderCommand>,
@@ -200,14 +191,8 @@
 }
 
 #[derive(Debug)]
-<<<<<<< HEAD
-pub struct BlockBuildingAlgorithmInput<Provider: StateProviderFactory, SinkType: BlockBuildingSink>
-{
-    pub provider_factory: Provider,
-=======
 pub struct BlockBuildingAlgorithmInput<DB: Database> {
     pub provider_factory: ProviderFactory<DB>,
->>>>>>> b84a0d19
     pub ctx: BlockBuildingContext,
     pub input: broadcast::Receiver<SimulatedOrderCommand>,
     /// output for the blocks
@@ -218,17 +203,9 @@
 /// Algorithm to build blocks
 /// build_blocks should send block to input.sink until  input.cancel is cancelled.
 /// slot_bidder should be used to decide how much to bid.
-<<<<<<< HEAD
-pub trait BlockBuildingAlgorithm<Provider: StateProviderFactory, SinkType: BlockBuildingSink>:
-    std::fmt::Debug + Send + Sync
-{
-    fn name(&self) -> String;
-    fn build_blocks(&self, input: BlockBuildingAlgorithmInput<Provider, SinkType>);
-=======
 pub trait BlockBuildingAlgorithm<DB: Database>: std::fmt::Debug + Send + Sync {
     fn name(&self) -> String;
     fn build_blocks(&self, input: BlockBuildingAlgorithmInput<DB>);
->>>>>>> b84a0d19
 }
 
 /// Factory used to create UnfinishedBlockBuildingSink for builders.
